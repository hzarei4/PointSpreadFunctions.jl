--- conflicted
+++ resolved
@@ -15,11 +15,7 @@
 FFTW = "1.4"
 FourierTools = "0.2"
 IndexFunArrays = "0.2.1"
-<<<<<<< HEAD
-NDTools = "0.2, 0.3"
-=======
 NDTools = "0.2, 0.3.1"
->>>>>>> dec79c36
 SpecialFunctions = "1.5"
 ZernikePolynomials = "0.1"
 julia = "1.6"
